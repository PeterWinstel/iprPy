--- conflicted
+++ resolved
@@ -1,14 +1,7 @@
-<<<<<<< HEAD
-# compiled python modules
-*.pyc
-
-# Python egg metadata for atomman
-=======
 # Compiled python modules
 *.pyc
 
 # Python egg metadata
->>>>>>> 4b11c4a0
 *.egg-info/
 *.egg
 
@@ -40,9 +33,5 @@
 # Generated web content
 analysis/webcontent
 
-<<<<<<< HEAD
-# empty.lammps
-=======
 # empty.lammps as used by lammps version checking
->>>>>>> 4b11c4a0
 iprPy/tools/empty.lammps